[package]
name = "tauri-bindgen-cli"
authors.workspace = true
version.workspace = true
edition.workspace = true
rust-version.workspace = true

[workspace]
members = ["crates/*"]
resolver = "2"

[workspace.package]
authors = ["Jonas Kruckenberg <iterpre@protonmail.com>"]
version = "0.1.0"
edition = "2021"
rust-version = "1.64"

[workspace.dependencies]
thiserror = "1.0.38"
bitflags = "1.3.2"
heck =  { version = "0.4", features = ["unicode"] }
clap = { version = "3.2.23", features = ["derive"] }
tauri-bindgen-core = { path = "crates/bindgen-core" }
tauri-bindgen-gen-host = { path = "crates/gen-host", features = ['cli'] }
tauri-bindgen-gen-markdown = { path = "crates/gen-markdown", features = ['cli'] }
tauri-bindgen-gen-guest-rust = { path = "crates/gen-guest-rust", features = ['cli'] }
tauri-bindgen-gen-guest-ts = { path = "crates/gen-guest-ts", features = ['cli'] }
tauri-bindgen-gen-guest-js = { path = "crates/gen-guest-js", features = ['cli'] }
wit-parser = { path = "crates/wit-parser" }
miette = { version = "5.5.0", features = ["fancy"] }
<<<<<<< HEAD

[dependencies]
clap.workspace = true
tauri-bindgen-core.workspace = true
tauri-bindgen-gen-host.workspace = true
tauri-bindgen-gen-markdown.workspace = true
tauri-bindgen-gen-guest-rust.workspace = true
tauri-bindgen-gen-guest-ts.workspace = true
tauri-bindgen-gen-guest-js.workspace = true
wit-parser.workspace = true
miette.workspace = true
=======
env_logger = "0.9.3"
log = { version = "0.4.17", features = [ "kv_unstable", "kv_unstable_std" ] }
>>>>>>> 4aa56b0c
<|MERGE_RESOLUTION|>--- conflicted
+++ resolved
@@ -28,7 +28,7 @@
 tauri-bindgen-gen-guest-js = { path = "crates/gen-guest-js", features = ['cli'] }
 wit-parser = { path = "crates/wit-parser" }
 miette = { version = "5.5.0", features = ["fancy"] }
-<<<<<<< HEAD
+log = { version = "0.4.17", features = [ "kv_unstable", "kv_unstable_std" ] }
 
 [dependencies]
 clap.workspace = true
@@ -40,7 +40,5 @@
 tauri-bindgen-gen-guest-js.workspace = true
 wit-parser.workspace = true
 miette.workspace = true
-=======
 env_logger = "0.9.3"
-log = { version = "0.4.17", features = [ "kv_unstable", "kv_unstable_std" ] }
->>>>>>> 4aa56b0c
+log.workspace = true