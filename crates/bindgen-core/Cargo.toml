--- conflicted
+++ resolved
@@ -9,11 +9,6 @@
 memmap2 = "0.5.8"
 rayon = "1.6.0"
 hex = "0.4.3"
-<<<<<<< HEAD
 thiserror.workspace = true
 miette.workspace = true
-bitflags.workspace = true
-# anyhow.workspace = true
-=======
-anyhow.workspace = true
->>>>>>> 1433e7eb
+bitflags.workspace = true